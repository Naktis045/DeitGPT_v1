--- conflicted
+++ resolved
@@ -46,17 +46,6 @@
 """
 
 GEMINI_API_KEY = os.getenv('GEMINI_API_KEY')
-<<<<<<< HEAD
-
-# Check if the API key was successfully loaded. If not, raise an error.
-if not GEMINI_API_KEY:
-    raise EnvironmentError(
-        "GEMINI_API_KEY not found. Please set it in your .env file "
-        "or as an environment variable."
-    )
-genai.configure(api_key=GEMINI_API_KEY)
-=======
->>>>>>> 80bb5afe
 
 # Check if the API key was successfully loaded. If not, raise an error.
 if not GEMINI_API_KEY:
